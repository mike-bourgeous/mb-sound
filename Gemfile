# frozen_string_literal: true
source "https://rubygems.org"

git_source(:github) {|repo_name| "https://github.com/#{repo_name}" }

gemspec

gem 'rake', '~> 13.0.1'

# Math gems
gem 'cmath'
gem 'numo-narray'

<<<<<<< HEAD
# Interactive command line gems
gem 'pry-doc'
gem 'word_wrap'

# Testing gems
gem 'rspec'

=======
>>>>>>> b1c68a79
# Comment this out if you don't want to use Jack via FFI or don't want to
# install FFI.
gem 'mb-sound-jackffi', '>= 0.0.19.usegit', github: 'mike-bourgeous/mb-sound-jackffi.git'

gem 'mb-math', '>= 0.2.1.usegit', github: 'mike-bourgeous/mb-math.git'
gem 'mb-util', '>= 0.1.21.usegit', github: 'mike-bourgeous/mb-util.git'<|MERGE_RESOLUTION|>--- conflicted
+++ resolved
@@ -11,16 +11,6 @@
 gem 'cmath'
 gem 'numo-narray'
 
-<<<<<<< HEAD
-# Interactive command line gems
-gem 'pry-doc'
-gem 'word_wrap'
-
-# Testing gems
-gem 'rspec'
-
-=======
->>>>>>> b1c68a79
 # Comment this out if you don't want to use Jack via FFI or don't want to
 # install FFI.
 gem 'mb-sound-jackffi', '>= 0.0.19.usegit', github: 'mike-bourgeous/mb-sound-jackffi.git'
