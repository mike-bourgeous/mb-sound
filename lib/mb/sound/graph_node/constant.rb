module MB
  module Sound
    module GraphNode
      # A signal generator (with a #sample method; see GraphNode and Tone)
      # that returns a constant numeric value.
      class Constant
        include GraphNode
        include BufferHelper

        module NumericConstantMethods
          # Converts this numeric value into a MB::Sound::GraphNode::Constant
          # constant-value signal generator.  See the Constant constructor for
          # parameter details.
          def constant(*args, **kwargs)
            MB::Sound::GraphNode::Constant.new(self, *args, **kwargs, sample_rate: 48000)
          end
        end
        Numeric.include(NumericConstantMethods)

        # The steady-state value this graph node will output.
        attr_accessor :constant

        # If nil (the default) or truthy, then changes to the constant value
        # will be interpolated over the duration one output sampling frame,
        # instead of changing suddenly at the start of the frame.
        #
        # If nil, then other graph nodes (e.g. MIDI::GraphVoice) may change the
        # value (e.g. defaulting frequency constants to change instantly
        # instead of being interpolated).
        attr_accessor :smoothing

        # The sample rate given to the constructor, used for calculating the
        # constant duration in #for.
        attr_reader :sample_rate

        # Initializes a constant-output signal generator.
        #
        # If +:smoothing+ is true or nil, then when the constant is changed,
        # the output value will change smoothly over the length of one buffer
        # (TODO: use a constant-length FIR filter?  consider using or merging
        # with filter/smoothstep.rb?).
        def initialize(constant, smoothing: nil, sample_rate:)
          raise 'The constant value must be a numeric' unless constant.is_a?(Numeric)
          @constant = constant
          @complex = @constant.is_a?(Complex)
          @old_constant = constant
          @smoothing = smoothing
          @buf = nil

          @sample_rate = sample_rate.to_f
          @elapsed_samples = 0.0
          @duration_samples = nil
        end

        # Returns +count+ samples of the constant value.
        def sample(count)
          @complex ||= @constant.is_a?(Complex)

          if @duration_samples
            # Return nil if we have reached the duration set by #for
            return nil if @elapsed_samples >= @duration_samples

            # Return less than requested if we have nearly reached the duration set by #for
            if @elapsed_samples + count >= @duration_samples
              count = @duration_samples - @elapsed_samples
            end
          end

          @elapsed_samples += count

          setup_buffer(length: count, complex: @complex)

          smoothing = @smoothing || @smoothing.nil?
          if @constant != @old_constant && smoothing
            @buf.inplace!
            @buf = MB::FastSound.smoothstep_buf(@buf)
            @buf * (@constant - @old_constant)
            @buf + @old_constant
          else
            @buf.fill(@constant)
          end

          @old_constant = @constant

          @buf.not_inplace!
        end

        def sources
          [@constant]
        end

<<<<<<< HEAD
        # Sets the duration for which this constant will run, or nil to run
        # forever.
        def for(duration_seconds)
          @duration_samples = duration_seconds && duration_seconds.to_f * @sample_rate
=======
        # Sets the duration for which this constant will run *from now*, or nil
        # to run forever.
        def for(duration_seconds, recursive: true)
          super(duration_seconds, recursive: recursive)
          @elapsed_samples = 0
          @duration_samples = duration_seconds && duration_seconds.to_f * @rate
>>>>>>> 026d5eb3
          self
        end
      end
    end
  end
end<|MERGE_RESOLUTION|>--- conflicted
+++ resolved
@@ -89,19 +89,12 @@
           [@constant]
         end
 
-<<<<<<< HEAD
-        # Sets the duration for which this constant will run, or nil to run
-        # forever.
-        def for(duration_seconds)
-          @duration_samples = duration_seconds && duration_seconds.to_f * @sample_rate
-=======
         # Sets the duration for which this constant will run *from now*, or nil
         # to run forever.
         def for(duration_seconds, recursive: true)
           super(duration_seconds, recursive: recursive)
           @elapsed_samples = 0
-          @duration_samples = duration_seconds && duration_seconds.to_f * @rate
->>>>>>> 026d5eb3
+          @duration_samples = duration_seconds && duration_seconds.to_f * @sample_rate
           self
         end
       end
